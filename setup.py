# -*- coding: utf-8 -*-

# Setup script for LivingApps SDK

import re

import setuptools


DESCRIPTION = """
:mod:`ll.la` provides a Python API for the LivingApps system
(see http://www.living-apps.de/ or http://www.living-apps.com/ for more info).

:mod:`ll.la` allows you to fetch the configured data sources from a template,
create new records, and update and delete existing records all from your Python
prompt (or script).

For more info about LivingApps and this Python SDK, see
https://my.living-apps.de/docs/PythonSDK.html (in german).
"""

CLASSIFIERS = """
Development Status :: 5 - Production/Stable
Intended Audience :: Developers
License :: OSI Approved :: MIT License
Operating System :: OS Independent
Programming Language :: Python
Programming Language :: Python :: 3 :: Only
Programming Language :: Python :: 3
Programming Language :: Python :: 3.8
Topic :: Software Development :: Libraries :: Python Modules
Topic :: Internet :: WWW/HTTP
"""

KEYWORDS = """
LivingApps
"""

try:
	news = list(open("CHANGELOG.rst", "r", encoding="utf-8"))
except IOError:
	description = DESCRIPTION.strip()
else:
	# Extract the first section (which are the changes for the current version)
	underlines = [i for (i, line) in enumerate(news) if line.startswith("---")]
	news = news[underlines[0]-1:underlines[1]-1]
	description = f"{DESCRIPTION.strip()}\n\n\n{{}}".format("".join(news))

# Get rid of text roles PyPI doesn't know about
description = re.subn(":[a-z]+:`~?([-a-zA-Z0-9_./]+)`", "``\\1``", description)[0]

# Expand tabs (so they won't show up as 8 spaces in the Windows installer)
description = description.expandtabs(2)

args = dict(
	name="ll-la",
<<<<<<< HEAD
	version="0.24.1",
=======
	version="0.24.2",
>>>>>>> a66fc655
	description="Python API for LivingApps",
	long_description=description,
	author="Walter Doerwald",
	author_email="walter@livinglogic.de",
	url="http://github.com/LivingLogic/LivingApps.Python.LivingAPI",
	license="MIT",
	python_requires=">=3.8",
	classifiers=sorted({c for c in CLASSIFIERS.strip().splitlines() if c.strip() and not c.strip().startswith("#")}),
	keywords=", ".join(sorted({k.strip() for k in KEYWORDS.strip().splitlines() if k.strip() and not k.strip().startswith("#")})),
	package_dir={"": "src"},
	packages=["ll.la"],
	install_requires=[
		"ll-xist >= 5.75",
		"requests >= 2.21.0",
		"geocoder >= 1.30.1",
		"Pillow >= 6.1.0",
		"validators >= 0.18.2",
	],
	extras_require={
		"db": ["cx_Oracle >= 8.0", "psycopg[binary] >= 3.0.5"],
	},
	zip_safe=False,
)

if __name__ == "__main__":
	setuptools.setup(**args)<|MERGE_RESOLUTION|>--- conflicted
+++ resolved
@@ -54,11 +54,7 @@
 
 args = dict(
 	name="ll-la",
-<<<<<<< HEAD
-	version="0.24.1",
-=======
 	version="0.24.2",
->>>>>>> a66fc655
 	description="Python API for LivingApps",
 	long_description=description,
 	author="Walter Doerwald",
