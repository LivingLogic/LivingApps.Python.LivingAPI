--- conflicted
+++ resolved
@@ -1,4 +1,3 @@
-<<<<<<< HEAD
 0.13.0 (2020-09-17)
 -------------------
 
@@ -15,12 +14,12 @@
 	argument.
 
 *	Added :class:`FileSignatureControl` and :class:`HTMLControl`.
-=======
+
+
 0.12.4 (2021-02-15)
 -------------------
 
 *	Fixed order of type checks in :meth:`DatetimeSecondControl._asjson`.
->>>>>>> 8f472469
 
 
 0.12.3 (2020-04-24)
